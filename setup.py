#!/usr/bin/env pytsetup(
    name="mitotic-spindle-tool",
    version="1.0.7",3
"""
Setup script for Mitotic Spindle Tool
"""

from setuptools import setup, find_packages
import os

# Read the README file
def read_readme():
    with open("README.md", "r", encoding="utf-8") as fh:
        return fh.read()

# Read requirements
def read_requirements():
    with open("requirements.txt", "r", encoding="utf-8") as fh:
        return [line.strip() for line in fh if line.strip() and not line.startswith("#")]

setup(
    name="mitotic-spindle-tool",
<<<<<<< HEAD
    version="1.0.7",
=======
    version="1.0.6",
>>>>>>> b10af03d
    author="Kergan Sanderson, Joe Lannan",
    author_email="",
    description="An image analysis Python GUI application for mitotic spindle analysis",
    long_description=read_readme(),
    long_description_content_type="text/markdown",
    url="https://github.com/eltinglab/mitotic-spindle-tool",
    packages=find_packages(),
    package_dir={"": "src"},
    py_modules=[
        "spindleGUI",
        "curveFitData",
        "plotSpindle",
        "plotDialog",
        "manualSpindleDialog",
        "threshFunctions",
        "tiffFunctions"
    ],
    classifiers=[
        "Development Status :: 4 - Beta",
        "Intended Audience :: Science/Research",
        "License :: OSI Approved :: MIT License",
        "Operating System :: OS Independent",
        "Programming Language :: Python :: 3",
        "Programming Language :: Python :: 3.8",
        "Programming Language :: Python :: 3.9",
        "Programming Language :: Python :: 3.10",
        "Programming Language :: Python :: 3.11",
        "Programming Language :: Python :: 3.12",
        "Topic :: Scientific/Engineering :: Image Processing",
        "Topic :: Scientific/Engineering :: Bio-Informatics",
    ],
    python_requires=">=3.8",
    install_requires=read_requirements(),
    entry_points={
        "console_scripts": [
            "mitotic-spindle-tool=spindleGUI:main",
        ],
    },
    include_package_data=True,
    zip_safe=False,
)<|MERGE_RESOLUTION|>--- conflicted
+++ resolved
@@ -20,11 +20,7 @@
 
 setup(
     name="mitotic-spindle-tool",
-<<<<<<< HEAD
     version="1.0.7",
-=======
-    version="1.0.6",
->>>>>>> b10af03d
     author="Kergan Sanderson, Joe Lannan",
     author_email="",
     description="An image analysis Python GUI application for mitotic spindle analysis",
